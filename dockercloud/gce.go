--- conflicted
+++ resolved
@@ -172,7 +172,6 @@
 		return nil, errors.New("Did you authorize the client? Run `docker-cloud auth`.")
 	}
 	if projectId == "" {
-<<<<<<< HEAD
 		if conf.projectId == "" {
 			return nil, errors.New("Did you define project id? Run `docker-cloud start -project=<project-id>`")
 		}
@@ -187,17 +186,6 @@
 		Token:     &oauth.Token{RefreshToken: conf.refreshToken},
 		Transport: http.DefaultTransport,
 	}
-=======
-		projectId = conf.ProjectId
-	}
-
-	oAuth2Conf := newGCEOAuth2Config(conf.ClientId, conf.ClientSecret, conf.Scope)
-	transport := &oauth.Transport{Config: oAuth2Conf, Transport: http.DefaultTransport}
-	// Make the actual request using the cached token to authenticate.
-	// ("Here's the token, let me in!")
-	transport.Token = &oauth.Token{}
-	transport.Token.RefreshToken = conf.RefreshToken
->>>>>>> 98296930
 
 	// TODO(jbd): Does it need to refresh the token, transport will auto do it if
 	// it fails with an auth error on the first request.
