//
// Copyright (C) 2013 The Docker Cloud authors
//
// Licensed under the Apache License, Version 2.0 (the "License");
// you may not use this file except in compliance with the License.
// You may obtain a copy of the License at
//
// http://www.apache.org/licenses/LICENSE-2.0
//
// Unless required by applicable law or agreed to in writing, software
// distributed under the License is distributed on an "AS IS" BASIS,
// WITHOUT WARRANTIES OR CONDITIONS OF ANY KIND, either express or implied.
// See the License for the specific language governing permissions and
// limitations under the License.
package dockercloud

import (
	"code.google.com/p/goauth2/oauth"
	compute "code.google.com/p/google-api-go-client/compute/v1"
	"errors"
	"flag"
	"fmt"
	"log"
	"net/http"
	"os"
	"os/exec"
	"strings"
	"time"
)

var (
	instanceType = flag.String("instancetype",
		"/zones/us-central1-a/machineTypes/n1-standard-1",
		"The reference to the instance type to create.")
	image = flag.String("image",
		"https://www.googleapis.com/compute/v1/projects/debian-cloud/global/images/backports-debian-7-wheezy-v20131127",
		"The GCE image to boot from.")
	diskName   = flag.String("diskname", "docker-root", "Name of the instance root disk")
	diskSizeGb = flag.Int64("disksize", 100, "Size of the root disk in GB")
)

const startup = `#!/bin/bash
sysctl -w net.ipv4.ip_forward=1
wget -qO- https://get.docker.io/ | sh
<<<<<<< HEAD
/etc/init.d/docker stop
docker -d -H=tcp://127.0.0.1:8000 &
=======
echo 'DOCKER_OPTS="-H :8000"' >> /etc/default/docker
service docker restart && echo "docker restarted on port :8000"
>>>>>>> 35414290
`

// A Google Compute Engine implementation of the Cloud interface
type GCECloud struct {
	service   *compute.Service
	projectId string
}

// Create a GCE Cloud instance.  'clientId', 'clientSecret' and 'scope' are used to ask for a client
// credential.  'code' is optional and is only used if a cached credential can not be found.
// 'projectId' is the Google Cloud project name.
func NewCloudGce(clientId string, clientSecret string, scope string, code string, projectId string) *GCECloud {
	// Set up a configuration.
	config := &oauth.Config{
		ClientId:     clientId,
		ClientSecret: clientSecret,
		RedirectURL:  "oob",
		Scope:        scope,
		AuthURL:      "https://accounts.google.com/o/oauth2/auth",
		TokenURL:     "https://accounts.google.com/o/oauth2/token",
		// TODO(bburns) : This prob. won't work on Windows
		TokenCache: oauth.CacheFile(os.Getenv("HOME") + "/cache.json"),
		AccessType: "offline",
	}

	// Set up a Transport using the config.
	// transport := &oauth.Transport{Config: config,
	//         Transport: &LogTransport{http.DefaultTransport},}
	transport := &oauth.Transport{Config: config, Transport: http.DefaultTransport}

	// Try to pull the token from the cache; if this fails, we need to get one.
	token, err := config.TokenCache.Token()
	if err != nil {
		if clientId == "" || clientSecret == "" {
			flag.Usage()
			fmt.Fprint(os.Stderr, "Client id and secret are required.")
			os.Exit(2)
		}
		if code == "" {
			// Get an authorization code from the data provider.
			// ("Please ask the user if I can access this resource.")
			url := config.AuthCodeURL("")
			fmt.Println("Visit this URL to get a code, then run again with -code=YOUR_CODE\n")
			fmt.Println(url)
			// The below doesn't work for some reason.  Not sure why.  I get 404's
			// fmt.Print("Enter code: ")
			// bio := bufio.NewReader(os.Stdin)
			// code, err = bio.ReadString('\n')
			// if err != nil {
			//        log.Fatal("input: ", err)
			// }
			return nil
		}
		// Exchange the authorization code for an access token.
		// ("Here's the code you gave the user, now give me a token!")
		// TODO(bburns) : Put up a separate web end point to do the oauth dance, so a user can just go to a web page.
		token, err = transport.Exchange(code)
		if err != nil {
			log.Fatal("Exchange:", err)
		}
		// (The Exchange method will automatically cache the token.)
		log.Printf("Token is cached in %v", config.TokenCache)
	}

	// Make the actual request using the cached token to authenticate.
	// ("Here's the token, let me in!")
	transport.Token = token
	log.Print("refreshing token: %v", token)
	err = transport.Refresh()
	if err != nil {
		log.Fatalf("failed to refresh oauth token: %v", err)
	}
	log.Print("oauth token refreshed")

	svc, err := compute.New(transport.Client())
	if err != nil {
		log.Printf("Error creating service: %v", err)
	}
	return &GCECloud{
		service:   svc,
		projectId: projectId,
	}
}

// Implementation of the Cloud interface
func (cloud GCECloud) GetPublicIPAddress(name string, zone string) (string, error) {
	instance, err := cloud.service.Instances.Get(cloud.projectId, zone, name).Do()
	if err != nil {
		return "", err
	}
	// Found the instance, we're good.
	return instance.NetworkInterfaces[0].AccessConfigs[0].NatIP, nil
}

// Get or create a new root disk.
func (cloud GCECloud) getOrCreateRootDisk(name, zone string) (string, error) {
	log.Printf("try getting root disk: %q", name)
	disk, err := cloud.service.Disks.Get(cloud.projectId, zone, *diskName).Do()
	if err == nil {
		log.Printf("found %q", disk.SelfLink)
		return disk.SelfLink, nil
	}
	log.Printf("not found, creating root disk: %q", name)
	op, err := cloud.service.Disks.Insert(cloud.projectId, zone, &compute.Disk{
		Name: *diskName,
	}).SourceImage(*image).Do()
	if err != nil {
		log.Printf("disk insert api call failed: %v", err)
		return "", err
	}
	err = cloud.waitForOp(op, zone)
	if err != nil {
		log.Printf("disk insert operation failed: %v", err)
		return "", err
	}
	log.Printf("root disk created: %q", op.TargetLink)
	return op.TargetLink, nil
}

// Implementation of the Cloud interface
func (cloud GCECloud) CreateInstance(name string, zone string) (string, error) {
	rootDisk, err := cloud.getOrCreateRootDisk(*diskName, zone)
	if err != nil {
		log.Printf("failed to create root disk: %v", err)
		return "", err
	}
	prefix := "https://www.googleapis.com/compute/v1/projects/" + cloud.projectId
	instance := &compute.Instance{
		Name:        name,
		Description: "Docker on GCE",
		MachineType: prefix + *instanceType,
		Disks: []*compute.AttachedDisk{
			{
				Boot:   true,
				Type:   "PERSISTENT",
				Mode:   "READ_WRITE",
				Source: rootDisk,
			},
		},
		NetworkInterfaces: []*compute.NetworkInterface{
			{
				AccessConfigs: []*compute.AccessConfig{
					&compute.AccessConfig{Type: "ONE_TO_ONE_NAT"},
				},
				Network: prefix + "/global/networks/default",
			},
		},
		Metadata: &compute.Metadata{
			Items: []*compute.MetadataItems{
				{
					Key:   "startup-script",
					Value: startup,
				},
			},
		},
	}
	log.Printf("starting instance: %q", name)
	op, err := cloud.service.Instances.Insert(cloud.projectId, zone, instance).Do()
	if err != nil {
		log.Printf("instance insert api call failed: %v", err)
		return "", err
	}
	err = cloud.waitForOp(op, zone)
	if err != nil {
		log.Printf("instance insert operation failed: %v", err)
		return "", err
	}

	// Wait for docker to come up
	// TODO(bburns) : Use metadata instead to signal that docker is up and read.
	time.Sleep(60 * time.Second)

	log.Printf("instance started: %q", instance.NetworkInterfaces[0].AccessConfigs[0].NatIP)
	return instance.NetworkInterfaces[0].AccessConfigs[0].NatIP, err
}

// Implementation of the Cloud interface
func (cloud GCECloud) DeleteInstance(name string, zone string) error {
	op, err := cloud.service.Instances.Delete(cloud.projectId, zone, name).Do()
	if err != nil {
		log.Printf("Got compute.Operation, err: %#v, %v", op, err)
		return err
	}
	return cloud.waitForOp(op, zone)
}

func (cloud GCECloud) OpenSecureTunnel(name, zone string, localPort, remotePort int) (*os.Process, error) {
	return cloud.openSecureTunnel(name, zone, "localhost", localPort, remotePort)
}

func (cloud GCECloud) openSecureTunnel(name, zone, hostname string, localPort, remotePort int) (*os.Process, error) {
	ip, err := cloud.GetPublicIPAddress(name, zone)
	if err != nil {
		return nil, err
	}
	username := os.Getenv("USER")
	homedir := os.Getenv("HOME")

	sshCommand := fmt.Sprintf("-o LogLevel=quiet -o UserKnownHostsFile=/dev/null -o CheckHostIP=no -o StrictHostKeyChecking=no -i %s/.ssh/google_compute_engine -A -p 22 %s@%s -f -N -L %d:%s:%d", homedir, username, ip, localPort, hostname, remotePort)
	log.Printf("Running %s", sshCommand)
	cmd := exec.Command("ssh", strings.Split(sshCommand, " ")...)
	cmd.Stdout = os.Stdout
	cmd.Stderr = os.Stderr

	cmd.Run()
	return cmd.Process, nil
}

// Wait for a compute operation to finish.
//   op The operation
//   zone The zone for the operation
// Returns an error if one occurs, or nil
func (cloud GCECloud) waitForOp(op *compute.Operation, zone string) error {
	op, err := cloud.service.ZoneOperations.Get(cloud.projectId, zone, op.Name).Do()
	for op.Status != "DONE" {
		time.Sleep(5 * time.Second)
		op, err = cloud.service.ZoneOperations.Get(cloud.projectId, zone, op.Name).Do()
		if err != nil {
			log.Printf("Got compute.Operation, err: %#v, %v", op, err)
		}
		if op.Status != "PENDING" && op.Status != "RUNNING" && op.Status != "DONE" {
			log.Printf("Error waiting for operation: %s\n", op)
			return errors.New(fmt.Sprintf("Bad operation: %s", op))
		}
	}
	return err
}<|MERGE_RESOLUTION|>--- conflicted
+++ resolved
@@ -42,13 +42,8 @@
 const startup = `#!/bin/bash
 sysctl -w net.ipv4.ip_forward=1
 wget -qO- https://get.docker.io/ | sh
-<<<<<<< HEAD
-/etc/init.d/docker stop
-docker -d -H=tcp://127.0.0.1:8000 &
-=======
 echo 'DOCKER_OPTS="-H :8000"' >> /etc/default/docker
 service docker restart && echo "docker restarted on port :8000"
->>>>>>> 35414290
 `
 
 // A Google Compute Engine implementation of the Cloud interface
