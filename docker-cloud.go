--- conflicted
+++ resolved
@@ -58,11 +58,7 @@
 	var ip string
 	path := r.URL.Path
 	query := r.URL.RawQuery
-<<<<<<< HEAD
-	host := fmt.Sprintf("localhost:%s", *tunnelPort)
-=======
 	host := fmt.Sprintf("localhost:%d", *localPort)
->>>>>>> 0179e008
 	targetUrl := fmt.Sprintf("http://%s%s?%s", host, path, query)
 
 	w.Header().Add("Content-Type", "application/json")
